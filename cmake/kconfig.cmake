--- conflicted
+++ resolved
@@ -111,12 +111,8 @@
 set(
   merge_config_files
   ${BOARD_DEFCONFIG}
-<<<<<<< HEAD
   ${${IMAGE}CONF_FILE_AS_LIST}
-=======
-  ${CONF_FILE_AS_LIST}
   ${shield_conf_files}
->>>>>>> c8be3e81
   ${OVERLAY_CONFIG_AS_LIST}
   ${EXTRA_KCONFIG_OPTIONS_FILE}
   ${config_files}
